--- conflicted
+++ resolved
@@ -330,21 +330,11 @@
         // Clone only the specific counter that we need.
         let finished_regular_tasks_metrics = self.metrics.finished_regular_tasks.clone();
         // Wrap the original future to increment the finished tasks counter upon completion
-<<<<<<< HEAD
         let task = async move {
             // Create an instance of IncCounterOnDrop with the counter to increment
             let _inc_counter_on_drop = IncCounterOnDrop::new(finished_regular_tasks_metrics);
-            pin_mut!(fut);
+            let fut = pin!(fut);
             let _ = select(on_shutdown, fut).await;
-=======
-        let task = {
-            async move {
-                // Create an instance of IncCounterOnDrop with the counter to increment
-                let _inc_counter_on_drop = IncCounterOnDrop::new(finished_regular_tasks_metrics);
-                let fut = pin!(fut);
-                let _ = select(on_shutdown, fut).await;
-            }
->>>>>>> 5e778317
         }
         .in_current_span();
 
