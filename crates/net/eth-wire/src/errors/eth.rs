--- conflicted
+++ resolved
@@ -43,11 +43,7 @@
 
 impl EthStreamError {
     /// Returns the [`DisconnectReason`] if the error is a disconnect message
-<<<<<<< HEAD
-    pub fn as_disconnected(&self) -> Option<DisconnectReason> {
-=======
     pub const fn as_disconnected(&self) -> Option<DisconnectReason> {
->>>>>>> 105570de
         if let Self::P2PStreamError(err) = self {
             err.as_disconnected()
         } else {
@@ -56,11 +52,7 @@
     }
 
     /// Returns the [io::Error] if it was caused by IO
-<<<<<<< HEAD
-    pub fn as_io(&self) -> Option<&io::Error> {
-=======
     pub const fn as_io(&self) -> Option<&io::Error> {
->>>>>>> 105570de
         if let Self::P2PStreamError(P2PStreamError::Io(io)) = self {
             return Some(io)
         }
