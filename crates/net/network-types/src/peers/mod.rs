<<<<<<< HEAD
pub mod addr;
pub mod cmd;
pub mod config;
pub mod handle;
pub mod kind;
pub mod reputation;
pub mod state;

pub use cmd::PeerCommand;
pub use config::{ConnectionsConfig, PeersConfig};
pub use reputation::ReputationChangeWeights;

use reth_ethereum_forks::ForkId;
use tracing::trace;

use crate::{
    is_banned_reputation, PeerAddr, PeerConnectionState, PeerKind, ReputationChangeOutcome,
    DEFAULT_REPUTATION,
};

/// Tracks info about a single peer.
#[derive(Debug, Clone)]
pub struct Peer {
    /// Where to reach the peer.
    pub addr: PeerAddr,
    /// Reputation of the peer.
    pub reputation: i32,
    /// The state of the connection, if any.
    pub state: PeerConnectionState,
    /// The [`ForkId`] that the peer announced via discovery.
    pub fork_id: Option<ForkId>,
    /// Whether the entry should be removed after an existing session was terminated.
    pub remove_after_disconnect: bool,
    /// The kind of peer
    pub kind: PeerKind,
    /// Whether the peer is currently backed off.
    pub backed_off: bool,
    /// Counts number of times the peer was backed off due to a severe
    /// [`BackoffKind`](crate::BackoffKind).
    pub severe_backoff_counter: u8,
}

// === impl Peer ===

impl Peer {
    /// Returns a new peer for given [`PeerAddr`].
    pub fn new(addr: PeerAddr) -> Self {
        Self::with_state(addr, Default::default())
    }

    /// Returns a new trusted peer for given [`PeerAddr`].
    pub fn trusted(addr: PeerAddr) -> Self {
        Self { kind: PeerKind::Trusted, ..Self::new(addr) }
    }

    /// Returns the reputation of the peer
    pub const fn reputation(&self) -> i32 {
        self.reputation
    }

    /// Returns a new peer for given [`PeerAddr`] and [`PeerConnectionState`].
    pub fn with_state(addr: PeerAddr, state: PeerConnectionState) -> Self {
        Self {
            addr,
            state,
            reputation: DEFAULT_REPUTATION,
            fork_id: None,
            remove_after_disconnect: false,
            kind: Default::default(),
            backed_off: false,
            severe_backoff_counter: 0,
        }
    }

    /// Returns a new peer for given [`PeerAddr`] and [`PeerKind`].
    pub fn with_kind(addr: PeerAddr, kind: PeerKind) -> Self {
        Self { kind, ..Self::new(addr) }
    }

    /// Resets the reputation of the peer to the default value. This always returns
    /// [`ReputationChangeOutcome::None`].
    pub fn reset_reputation(&mut self) -> ReputationChangeOutcome {
        self.reputation = DEFAULT_REPUTATION;

        ReputationChangeOutcome::None
    }

    /// Applies a reputation change to the peer and returns what action should be taken.
    pub fn apply_reputation(&mut self, reputation: i32) -> ReputationChangeOutcome {
        let previous = self.reputation;
        // we add reputation since negative reputation change decrease total reputation
        self.reputation = previous.saturating_add(reputation);

        trace!(target: "net::peers", reputation=%self.reputation, banned=%self.is_banned(), "applied reputation change");

        if self.state.is_connected() && self.is_banned() {
            self.state.disconnect();
            return ReputationChangeOutcome::DisconnectAndBan
        }

        if self.is_banned() && !is_banned_reputation(previous) {
            return ReputationChangeOutcome::Ban
        }

        if !self.is_banned() && is_banned_reputation(previous) {
            return ReputationChangeOutcome::Unban
        }

        ReputationChangeOutcome::None
    }

    /// Returns true if the peer's reputation is below the banned threshold.
    #[inline]
    pub const fn is_banned(&self) -> bool {
        is_banned_reputation(self.reputation)
    }

    /// Returns `true` if peer is banned.
    #[inline]
    pub const fn is_backed_off(&self) -> bool {
        self.backed_off
    }

    /// Unbans the peer by resetting its reputation
    #[inline]
    pub fn unban(&mut self) {
        self.reputation = DEFAULT_REPUTATION
    }

    /// Returns whether this peer is trusted
    #[inline]
    pub const fn is_trusted(&self) -> bool {
        matches!(self.kind, PeerKind::Trusted)
    }

    /// Returns whether this peer is static
    #[inline]
    pub const fn is_static(&self) -> bool {
        matches!(self.kind, PeerKind::Static)
    }
}
=======
pub mod config;

pub use reth_network_p2p::reputation;

pub use config::{ConnectionsConfig, PeersConfig};
>>>>>>> 8e67053d
<|MERGE_RESOLUTION|>--- conflicted
+++ resolved
@@ -1,11 +1,11 @@
-<<<<<<< HEAD
 pub mod addr;
 pub mod cmd;
 pub mod config;
 pub mod handle;
 pub mod kind;
-pub mod reputation;
 pub mod state;
+
+pub use reth_network_p2p::reputation;
 
 pub use cmd::PeerCommand;
 pub use config::{ConnectionsConfig, PeersConfig};
@@ -139,11 +139,4 @@
     pub const fn is_static(&self) -> bool {
         matches!(self.kind, PeerKind::Static)
     }
-}
-=======
-pub mod config;
-
-pub use reth_network_p2p::reputation;
-
-pub use config::{ConnectionsConfig, PeersConfig};
->>>>>>> 8e67053d
+}