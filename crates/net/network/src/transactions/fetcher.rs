use crate::{
    cache::{LruCache, LruMap},
    message::PeerRequest,
};
use futures::{stream::FuturesUnordered, Future, FutureExt, Stream, StreamExt};
use pin_project::pin_project;
use reth_eth_wire::{GetPooledTransactions, HandleAnnouncement, ValidTxHashes};
use reth_interfaces::p2p::error::{RequestError, RequestResult};
use reth_primitives::{PeerId, PooledTransactionsElement, TxHash};
use schnellru::{ByLength, Unlimited};
use std::{
    num::NonZeroUsize,
    pin::Pin,
    task::{Context, Poll},
};
use tokio::sync::{mpsc::error::TrySendError, oneshot, oneshot::error::RecvError};
use tracing::{debug, trace};

use super::{
    AnnouncementFilter, Peer, PooledTransactions,
    SOFT_LIMIT_BYTE_SIZE_POOLED_TRANSACTIONS_RESPONSE_MESSAGE,
};

/// Maximum concurrent [`GetPooledTxRequest`]s to allow per peer.
pub(super) const MAX_CONCURRENT_TX_REQUESTS_PER_PEER: u8 = 1;

/// How many peers we keep track of for each missing transaction.
pub(super) const MAX_ALTERNATIVE_PEERS_PER_TX: u8 =
    MAX_REQUEST_RETRIES_PER_TX_HASH + MARGINAL_FALLBACK_PEERS_PER_TX;

/// Marginal on fallback peers. If all fallback peers are idle, at most
/// [`MAX_REQUEST_RETRIES_PER_TX_HASH`] of them can ever be needed.
const MARGINAL_FALLBACK_PEERS_PER_TX: u8 = 1;

/// Maximum request retires per [`TxHash`]. Note, this is reset should the [`TxHash`] re-appear in
/// an announcement after it has been ejected from the hash buffer.
const MAX_REQUEST_RETRIES_PER_TX_HASH: u8 = 2;

/// Maximum concurrent [`GetPooledTxRequest`]s.
const MAX_CONCURRENT_TX_REQUESTS: u32 = 10000;

/// Cache limit of transactions waiting for idle peer to be fetched.
const MAX_CAPACITY_BUFFERED_HASHES: usize = 100 * GET_POOLED_TRANSACTION_SOFT_LIMIT_NUM_HASHES;

/// Recommended soft limit for the number of hashes in a GetPooledTransactions message (8kb)
///
/// <https://github.com/ethereum/devp2p/blob/master/caps/eth.md#newpooledtransactionhashes-0x08>
const GET_POOLED_TRANSACTION_SOFT_LIMIT_NUM_HASHES: usize = 256;

/// The type responsible for fetching missing transactions from peers.
///
/// This will keep track of unique transaction hashes that are currently being fetched and submits
/// new requests on announced hashes.
#[derive(Debug)]
#[pin_project]
pub(super) struct TransactionFetcher {
    /// All peers to which a request for pooled transactions is currently active. Maps 1-1 to
    /// `inflight_requests`.
    pub(super) active_peers: LruMap<PeerId, u8, ByLength>,
    /// All currently active requests for pooled transactions.
    #[pin]
    pub(super) inflight_requests: FuturesUnordered<GetPooledTxRequestFut>,
    /// Hashes that are awaiting an idle peer so they can be fetched.
    // todo: store buffered eth68 and eth66 hashes separately
    pub(super) buffered_hashes: LruCache<TxHash>,
    /// Tracks all hashes that are currently being fetched or are buffered, mapping them to
    /// request retries and last recently seen fallback peers (max one request try for any peer).
    pub(super) unknown_hashes: LruMap<TxHash, (u8, LruCache<PeerId>), Unlimited>,
    /// Size metadata for unknown eth68 hashes.
    pub(super) eth68_meta: LruMap<TxHash, usize, Unlimited>,
    /// Filter for valid eth68 announcements.
    pub(super) filter_valid_hashes: AnnouncementFilter,
}

// === impl TransactionFetcher ===

impl TransactionFetcher {
    /// Removes the specified hashes from inflight tracking.
    #[inline]
    fn remove_from_unknown_hashes<I>(&mut self, hashes: I)
    where
        I: IntoIterator<Item = TxHash>,
    {
        for hash in hashes {
            self.unknown_hashes.remove(&hash);
            self.eth68_meta.remove(&hash);
            self.buffered_hashes.remove(&hash);
        }
    }

    /// Updates peer's activity status upon a resolved [`GetPooledTxRequest`].
    fn decrement_inflight_request_count_for(&mut self, peer_id: PeerId) {
        let remove = || -> bool {
            if let Some(inflight_count) = self.active_peers.get(&peer_id) {
                if *inflight_count <= MAX_CONCURRENT_TX_REQUESTS_PER_PEER {
                    return true
                }
                *inflight_count -= 1;
            }
            false
        }();

        if remove {
            self.active_peers.remove(&peer_id);
        }
    }

    /// Returns `true` if peer is idle.
    pub(super) fn is_idle(&self, peer_id: PeerId) -> bool {
        let Some(inflight_count) = self.active_peers.peek(&peer_id) else { return true };
        if *inflight_count < MAX_CONCURRENT_TX_REQUESTS_PER_PEER {
            return true
        }
        false
    }

    /// Returns any idle peer for the given hash. Writes peer IDs of any ended sessions to buffer
    /// passed as parameter.
    pub(super) fn get_idle_peer_for(
        &self,
        hash: TxHash,
        ended_sessions_buf: &mut Vec<PeerId>,
        is_session_active: impl Fn(PeerId) -> bool,
    ) -> Option<PeerId> {
        let (_, peers) = self.unknown_hashes.peek(&hash)?;

        for &peer_id in peers.iter() {
            if self.is_idle(peer_id) {
                if is_session_active(peer_id) {
                    return Some(peer_id)
                } else {
                    ended_sessions_buf.push(peer_id);
                }
            }
        }

        None
    }

    /// Packages hashes for [`GetPooledTxRequest`] up to limit. Returns left over hashes.
    pub(super) fn pack_hashes(
        &mut self,
        hashes: &mut ValidTxHashes,
        peer_id: PeerId,
    ) -> ValidTxHashes {
        if hashes.is_empty() {
            return ValidTxHashes::empty(hashes.msg_version())
        };

        if hashes.msg_version().is_eth68() {
            return self.pack_hashes_eth68(hashes, peer_id)
        }
        self.pack_hashes_eth66(hashes)
    }

    /// Packages hashes for [`GetPooledTxRequest`] up to limit as defined by protocol version 66.
    /// If necessary, takes hashes from buffer for which peer is listed as fallback peer.
    ///
    /// Returns left over hashes.
    pub(super) fn pack_hashes_eth66(&mut self, hashes: &mut ValidTxHashes) -> ValidTxHashes {
        if hashes.len() <= GET_POOLED_TRANSACTION_SOFT_LIMIT_NUM_HASHES {
            return ValidTxHashes::empty_eth66()
        }
        let surplus_hashes = hashes.split_off(GET_POOLED_TRANSACTION_SOFT_LIMIT_NUM_HASHES - 1);

        ValidTxHashes::new_eth66(surplus_hashes)
    }

    /// Evaluates wether or not to include a hash in a `GetPooledTransactions` version eth68
    /// request, based on the size of the transaction and the accumulated size of the
    /// corresponding `PooledTransactions` response.
    ///
    /// Returns `true` if hash is included in request. If there is still space in the respective
    /// response but not enough for the transaction of given hash, `false` is returned.
    fn include_eth68_hash(&self, acc_size_response: &mut usize, hash: TxHash) -> bool {
        debug_assert!(
            self.eth68_meta.peek(&hash).is_some(),
            "can't find eth68 metadata for `%hash` that should be of version eth68, broken invariant `@eth68_meta` and `@self`,
`%hash`: {},
`@self`: {:?}",
            hash, self
        );

        if let Some(size) = self.eth68_meta.peek(&hash) {
            let next_acc_size = *acc_size_response + size;

            if next_acc_size <= SOFT_LIMIT_BYTE_SIZE_POOLED_TRANSACTIONS_RESPONSE_MESSAGE {
                // only update accumulated size of tx response if tx will fit in without exceeding
                // soft limit
                *acc_size_response = next_acc_size;
                return true
            }
        }

        false
    }

    /// Packages hashes for [`GetPooledTxRequest`] up to limit as defined by protocol version 68.
    /// If necessary, takes hashes from buffer for which peer is listed as fallback peer. Returns
    /// left over hashes.
    ///
    /// 1. Loops through hashes passed as parameter, calculating the accumulated size of the
    /// response that this request would generate if filled with requested hashes.
    /// 2.a. All hashes fit in response and there is no more space. Returns empty vector.
    /// 2.b. Some hashes didn't fit in and there is no more space. Returns surplus hashes.
    /// 2.c. All hashes fit in response and there is still space. Surplus hashes = empty vector.
    /// 2.d. Some hashes didn't fit in but there is still space. Surplus hashes != empty vector.
    /// 3. Try to fill remaining space with hashes from buffer.
    /// 4. Return surplus hashes.
    pub(super) fn pack_hashes_eth68(
        &mut self,
        hashes: &mut ValidTxHashes,
        peer_id: PeerId,
    ) -> ValidTxHashes {
        if let Some(hash) = hashes.first() {
            if let Some(size) = self.eth68_meta.get(hash) {
                if *size >= SOFT_LIMIT_BYTE_SIZE_POOLED_TRANSACTIONS_RESPONSE_MESSAGE {
                    let surplus_hashes = hashes.split_off(1);
                    return ValidTxHashes::new_eth68(surplus_hashes)
                }
            }
        }

        let mut acc_size_response = 0;
        let mut surplus_hashes = vec![];

        hashes.retain(|&hash| match self.include_eth68_hash(&mut acc_size_response, hash) {
            true => true,
            false => {
                trace!(target: "net::tx",
                    peer_id=format!("{peer_id:#}"),
                    hash=%hash,
                    size=self.eth68_meta.peek(&hash).expect("should find size in `eth68-meta`"),
                    acc_size_response=acc_size_response,
                    POOLED_TRANSACTIONS_RESPONSE_SOFT_LIMIT_BYTE_SIZE=
                        SOFT_LIMIT_BYTE_SIZE_POOLED_TRANSACTIONS_RESPONSE_MESSAGE,
                    "no space for hash in `GetPooledTransactions` request to peer"
                );

                surplus_hashes.push(hash);
                false
            }
        });

        ValidTxHashes::new_eth68(surplus_hashes)
    }

    pub(super) fn buffer_hashes_for_retry(&mut self, mut hashes: ValidTxHashes) {
        // It could be that the txns have been received over broadcast in the time being.
        hashes.retain(|hash| self.unknown_hashes.get(hash).is_some());

        self.buffer_hashes(hashes, None)
    }

    /// Buffers hashes. Note: Only peers that haven't yet tried to request the hashes should be
    /// passed as `fallback_peer` parameter! Hashes that have been re-requested
    /// [`MAX_REQUEST_RETRIES_PER_TX_HASH`], are dropped.
    pub(super) fn buffer_hashes(&mut self, hashes: ValidTxHashes, fallback_peer: Option<PeerId>) {
        let mut max_retried_and_evicted_hashes = vec![];

        let msg_version = hashes.msg_version();

        for hash in hashes.into_iter() {
            // todo: enforce by adding new types UnknownTxHash66 and UnknownTxHash68
            debug_assert!(
                self.unknown_hashes.peek(&hash).is_some(),
                "`%hash` in `@buffered_hashes` that's not in `@unknown_hashes`, `@buffered_hashes` should be a subset of keys in `@unknown_hashes`, broken invariant `@buffered_hashes` and `@unknown_hashes`,
`%hash`: {hash},
`@self`: {self:?}",
            );

            let Some((retries, peers)) = self.unknown_hashes.get(&hash) else { return };

            if let Some(peer_id) = fallback_peer {
                // peer has not yet requested hash
                peers.insert(peer_id);
            } else {
                // peer in caller's context has requested hash and is hence not eligible as
                // fallback peer.
                if *retries >= MAX_REQUEST_RETRIES_PER_TX_HASH {
                    debug!(target: "net::tx",
                        hash=%hash,
                        retries=retries,
                        msg_version=%msg_version,
                        "retry limit for `GetPooledTransactions` requests reached for hash, dropping hash"
                    );

<<<<<<< HEAD
                    max_retried_hashes.push(hash);
=======
                    max_retried_and_evicted_hashes.push(hash);
>>>>>>> 9d9d7ee3
                    continue
                }
                *retries += 1;
            }
            if let (_, Some(evicted_hash)) = self.buffered_hashes.insert_and_get_evicted(hash) {
                max_retried_and_evicted_hashes.push(evicted_hash);
            }
        }

        self.remove_from_unknown_hashes(max_retried_and_evicted_hashes);
    }

    /// Removes the provided transaction hashes from the inflight requests set.
    ///
    /// This is called when we receive full transactions that are currently scheduled for fetching.
    #[inline]
    pub(super) fn on_received_full_transactions_broadcast(
        &mut self,
        hashes: impl IntoIterator<Item = TxHash>,
    ) {
        self.remove_from_unknown_hashes(hashes)
    }

    pub(super) fn filter_unseen_and_pending_hashes<T: HandleAnnouncement>(
        &mut self,
        new_announced_hashes: &mut T,
        peer_id: PeerId,
        is_session_active: impl Fn(PeerId) -> bool,
    ) {
        let msg_version = new_announced_hashes.msg_version();

        // filter out inflight hashes, and register the peer as fallback for all inflight hashes
        new_announced_hashes.retain_by_hash(|hash| {
            // occupied entry
            if let Some((_retries, ref mut backups)) = self.unknown_hashes.peek_mut(&hash) {
                // hash has been seen but is not inflight
                if self.buffered_hashes.remove(&hash) {
                    return true
                }
                // hash has been seen and is in flight. store peer as fallback peer.
                //
                // remove any ended sessions, so that in case of a full cache, alive peers aren't 
                // removed in favour of lru dead peers
                let mut ended_sessions = vec!();
                for &peer_id in backups.iter() {
                    if is_session_active(peer_id) {
                        ended_sessions.push(peer_id);
                    }
                }
                for peer_id in ended_sessions {
                    backups.remove(&peer_id);
                }

                return false
            }

            // vacant entry

            trace!(target: "net::tx",
                peer_id=format!("{peer_id:#}"),
                hash=%hash,
                msg_version=%msg_version,
                "new hash seen in announcement by peer"
            );

            // todo: allow `MAX_ALTERNATIVE_PEERS_PER_TX` to be zero
            let limit = NonZeroUsize::new(MAX_ALTERNATIVE_PEERS_PER_TX.into()).expect("MAX_ALTERNATIVE_PEERS_PER_TX should be non-zero");

            if self.unknown_hashes.get_or_insert(*hash, ||
                (0, LruCache::new(limit))
            ).is_none() {

                debug!(target: "net::tx",
                    peer_id=format!("{peer_id:#}"),
                    hash=%hash,
                    msg_version=%msg_version,
                    "failed to cache new announced hash from peer in schnellru::LruMap, dropping hash"
                );

                return false
            }
            true
        });

        trace!(target: "net::tx",
            peer_id=format!("{peer_id:#}"),
            msg_version=%msg_version,
            "received previously unseen hashes in announcement from peer"
        );
    }

    /// Requests the missing transactions from the announced hashes of the peer. Returns the
    /// requested hashes if concurrency limit is reached or if the request fails to send over the
    /// channel to the peer's session task.
    ///
    /// This filters all announced hashes that are already in flight, and requests the missing,
    /// while marking the given peer as an alternative peer for the hashes that are already in
    /// flight.
    pub(super) fn request_transactions_from_peer(
        &mut self,
        new_announced_hashes: ValidTxHashes,
        peer: &Peer,
        metrics_increment_egress_peer_channel_full: impl FnOnce(),
    ) -> Option<ValidTxHashes> {
        let peer_id: PeerId = peer.request_tx.peer_id;

        if self.active_peers.len() as u32 >= MAX_CONCURRENT_TX_REQUESTS {
            debug!(target: "net::tx",
                peer_id=format!("{peer_id:#}"),
                new_announced_hashes=?*new_announced_hashes,
                msg_version=%new_announced_hashes.msg_version(),
                limit=MAX_CONCURRENT_TX_REQUESTS,
                "limit for concurrent `GetPooledTransactions` requests reached, dropping request for hashes to peer"
            );
            return Some(new_announced_hashes)
        }

        let Some(inflight_count) = self.active_peers.get_or_insert(peer_id, || 0) else {
            debug!(target: "net::tx",
                peer_id=format!("{peer_id:#}"),
                new_announced_hashes=?*new_announced_hashes,
                msg_version=%new_announced_hashes.msg_version(),
                "failed to cache active peer in schnellru::LruMap, dropping request to peer"
            );
            return Some(new_announced_hashes)
        };

        if *inflight_count >= MAX_CONCURRENT_TX_REQUESTS_PER_PEER {
            debug!(target: "net::tx",
                peer_id=format!("{peer_id:#}"),
                new_announced_hashes=?*new_announced_hashes,
                msg_version=%new_announced_hashes.msg_version(),
                limit=MAX_CONCURRENT_TX_REQUESTS_PER_PEER,
                "limit for concurrent `GetPooledTransactions` requests per peer reached"
            );
            return Some(new_announced_hashes)
        }

        *inflight_count += 1;

        debug_assert!(
            || -> bool {
                for hash in new_announced_hashes.iter() {
                    if self.buffered_hashes.contains(hash) {
                        return false
                    }
                }
                true
            }(),
            "`%new_announced_hashes` should been taken out of buffer before packing in a request, breaks invariant `@buffered_hashes` and `@inflight_requests`,
`%new_announced_hashes`: {:?}, 
`@self`: {:?}",
            new_announced_hashes, self
        );

        let (response, rx) = oneshot::channel();
        let req: PeerRequest = PeerRequest::GetPooledTransactions {
            request: GetPooledTransactions(new_announced_hashes.clone()),
            response,
        };

        // try to send the request to the peer
        if let Err(err) = peer.request_tx.try_send(req) {
            // peer channel is full
            match err {
                TrySendError::Full(req) | TrySendError::Closed(req) => {
                    // need to do some cleanup so
                    let req = req.into_get_pooled_transactions().expect("is get pooled tx");

                    metrics_increment_egress_peer_channel_full();
                    return Some(ValidTxHashes::new(req.0, new_announced_hashes.msg_version()))
                }
            }
        } else {
            // stores a new request future for the request
            self.inflight_requests.push(GetPooledTxRequestFut::new(
                peer_id,
                new_announced_hashes,
                rx,
            ))
        }

        None
    }

    /// Tries to fill request with eth68 hashes so that the respective tx response is at its size
    /// limit. It does so by taking buffered eth68 hashes for which peer is listed as fallback
    /// peer. A mutable reference to a list of hashes to request is passed as parameter.
    ///
    /// If a single transaction exceeds the soft limit, it's fetched in its own request. Otherwise
    /// the following applies.
    ///
    /// Loops through buffered hashes and does:
    ///
    /// 1. Check if acc size exceeds limit or if hashes count exceeds limit, if so stop looping.
    /// 2. Check if this buffered hash is an eth68 hash, else skip to next iteration.
    /// 3. Check if hash can be included with respect to size metadata and acc size copy.
    /// 4. Check if peer is fallback peer for hash and remove, else skip to next iteration.
    /// 4. Add hash to hashes list parameter.
    /// 5. Overwrite eth68 acc size with copy.
    pub(super) fn fill_eth68_request_for_peer(
        &mut self,
        hashes: &mut Vec<TxHash>,
        peer_id: PeerId,
        acc_size_response: &mut usize,
    ) {
        if *acc_size_response >= SOFT_LIMIT_BYTE_SIZE_POOLED_TRANSACTIONS_RESPONSE_MESSAGE / 2 {
            return
        }

        // all hashes included in request and there is still a lot of space

        debug_assert!(
            {
                let mut acc_size = 0;
                for &hash in hashes.iter() {
                    _ = self.include_eth68_hash(&mut acc_size, hash);
                }
                acc_size == *acc_size_response
            },
            "an eth68 request is being assembled and caller has miscalculated accumulated size of corresponding transactions response, broken invariant `%acc_size_response` and `%hashes`,
`%acc_size_response`: {:?},
`%hashes`: {:?},
`@self`: {:?}",
            acc_size_response, hashes, self
        );

        for hash in self.buffered_hashes.iter() {
            // fill request to 2/3 of the soft limit for the response size, or until the number of
            // hashes reaches the soft limit number for a request (like in eth66), whatever
            // happens first
            if hashes.len() > GET_POOLED_TRANSACTION_SOFT_LIMIT_NUM_HASHES {
                break
            }

            // copy acc size
            let mut next_acc_size = *acc_size_response;

            // 1. Check acc size against limit, if so stop looping.
            if next_acc_size >= 2 * SOFT_LIMIT_BYTE_SIZE_POOLED_TRANSACTIONS_RESPONSE_MESSAGE / 3 {
                trace!(target: "net::tx",
                    peer_id=format!("{peer_id:#}"),
                    acc_size_eth68_response=acc_size_response, // no change acc size
                    POOLED_TRANSACTIONS_RESPONSE_SOFT_LIMIT_BYTE_SIZE=
                        SOFT_LIMIT_BYTE_SIZE_POOLED_TRANSACTIONS_RESPONSE_MESSAGE,
                    "request to peer full"
                );

                break
            }
            // 2. Check if this buffered hash is an eth68 hash, else skip to next iteration.
            if self.eth68_meta.get(hash).is_none() {
                continue
            }
            // 3. Check if hash can be included with respect to size metadata and acc size copy.
            //
            // mutates acc size copy
            if !self.include_eth68_hash(&mut next_acc_size, *hash) {
                continue
            }

            debug_assert!(
                self.unknown_hashes.get(hash).is_some(),
                "can't find buffered `%hash` in `@unknown_hashes`, `@buffered_hashes` should be a subset of keys in `@unknown_hashes`, broken invariant `@buffered_hashes` and `@unknown_hashes`,
`%hash`: {},
`@self`: {:?}",
                hash, self
            );

            if let Some((_, fallback_peers)) = self.unknown_hashes.get(hash) {
                // 4. Check if peer is fallback peer for hash and remove, else skip to next
                // iteration.
                //
                // upgrade this peer from fallback peer, soon to be active peer with inflight
                // request. since 1 retry per peer per tx hash on this tx fetcher layer, remove
                // peer.
                if fallback_peers.remove(&peer_id) {
                    // 4. Add hash to hashes list parameter.
                    hashes.push(*hash);
                    // 5. Overwrite eth68 acc size with copy.
                    *acc_size_response = next_acc_size;

                    trace!(target: "net::tx",
                        peer_id=format!("{peer_id:#}"),
                        hash=%hash,
                        acc_size_eth68_response=acc_size_response,
                        POOLED_TRANSACTIONS_RESPONSE_SOFT_LIMIT_BYTE_SIZE=
                            SOFT_LIMIT_BYTE_SIZE_POOLED_TRANSACTIONS_RESPONSE_MESSAGE,
                        "found buffered hash for request to peer"
                    );
                }
            }
        }

        // remove hashes that will be included in request from buffer
        for hash in hashes {
            self.buffered_hashes.remove(hash);
        }
    }

    /// Tries to fill request with eth66 hashes so that the respective tx response is at its size
    /// limit. It does so by taking buffered hashes for which peer is listed as fallback peer. A
    /// mutable reference to a list of hashes to request is passed as parameter.
    ///
    /// Loops through buffered hashes and does:
    ///
    /// 1. Check if this buffered hash is an eth66 hash, else skip to next iteration.
    /// 2. Check hashes count in request, if max reached stop looping.
    /// 3. Check if peer is fallback peer for hash and remove, else skip to next iteration.
    /// 4. Add hash to hashes list parameter. This increases length i.e. hashes count.
    ///
    /// Removes hashes included in request from buffer.
    pub(super) fn fill_eth66_request_for_peer(
        &mut self,
        hashes: &mut Vec<TxHash>,
        peer_id: PeerId,
    ) {
        for hash in self.buffered_hashes.iter() {
            // 1. Check hashes count in request.
            if hashes.len() >= GET_POOLED_TRANSACTION_SOFT_LIMIT_NUM_HASHES {
                break
            }
            // 2. Check if this buffered hash is an eth66 hash.
            if self.eth68_meta.get(hash).is_some() {
                continue
            }

            debug_assert!(
                self.unknown_hashes.get(hash).is_some(),
                "can't find buffered `%hash` in `@unknown_hashes`, `@buffered_hashes` should be a subset of keys in `@unknown_hashes`, broken invariant `@buffered_hashes` and `@unknown_hashes`,
`%hash`: {},
`@self`: {:?}",
                hash, self
            );

            if let Some((_, fallback_peers)) = self.unknown_hashes.get(hash) {
                // 3. Check if peer is fallback peer for hash and remove.
                //
                // upgrade this peer from fallback peer, soon to be active peer with inflight
                // request. since 1 retry per peer per tx hash on this tx fetcher layer, remove
                // peer.
                if fallback_peers.remove(&peer_id) {
                    // 4. Add hash to hashes list parameter.
                    hashes.push(*hash);

                    trace!(target: "net::tx",
                        peer_id=format!("{peer_id:#}"),
                        hash=%hash,
                        POOLED_TRANSACTIONS_RESPONSE_SOFT_LIMIT_BYTE_SIZE=
                            SOFT_LIMIT_BYTE_SIZE_POOLED_TRANSACTIONS_RESPONSE_MESSAGE,
                        "found buffered hash for request to peer"
                    );
                }
            }
        }

        // remove hashes that will be included in request from buffer
        for hash in hashes {
            self.buffered_hashes.remove(hash);
        }
    }
}

impl Stream for TransactionFetcher {
    type Item = FetchEvent;

    /// Advances all inflight requests and returns the next event.
    fn poll_next(mut self: Pin<&mut Self>, cx: &mut Context<'_>) -> Poll<Option<Self::Item>> {
        let mut this = self.as_mut().project();
        let res = this.inflight_requests.poll_next_unpin(cx);

        if let Poll::Ready(Some(response)) = res {
            // update peer activity, requests for buffered hashes can only be made to idle
            // fallback peers
            let GetPooledTxResponse { peer_id, .. } = response;

            debug_assert!(
                self.active_peers.get(&peer_id).is_some(),
                "`%peer_id` has been removed from `@active_peers` before inflight request(s) resolved, broken invariant `@active_peers` and `@inflight_requests`,
`%peer_id`: {},
`@self`: {:?}",
                peer_id, self
            );

            self.decrement_inflight_request_count_for(peer_id);

            let GetPooledTxResponse { peer_id, mut requested_hashes, result } = response;

            return match result {
                Ok(Ok(transactions)) => {
                    // clear received hashes
                    let mut fetched = Vec::with_capacity(transactions.hashes().count());
                    requested_hashes.retain(|requested_hash| {
                        if transactions.hashes().any(|hash| hash == requested_hash) {
                            // hash is now known, stop tracking
                            fetched.push(*requested_hash);
                            return false
                        }
                        true
                    });
                    self.remove_from_unknown_hashes(fetched);
                    // buffer left over hashes
                    self.buffer_hashes_for_retry(requested_hashes);

                    Poll::Ready(Some(FetchEvent::TransactionsFetched {
                        peer_id,
                        transactions: transactions.0,
                    }))
                }
                Ok(Err(req_err)) => {
                    self.buffer_hashes_for_retry(requested_hashes);
                    Poll::Ready(Some(FetchEvent::FetchError { peer_id, error: req_err }))
                }
                Err(_) => {
                    self.buffer_hashes_for_retry(requested_hashes);
                    // request channel closed/dropped
                    Poll::Ready(Some(FetchEvent::FetchError {
                        peer_id,
                        error: RequestError::ChannelClosed,
                    }))
                }
            }
        }

        Poll::Pending
    }
}

impl Default for TransactionFetcher {
    fn default() -> Self {
        Self {
            active_peers: LruMap::new(MAX_CONCURRENT_TX_REQUESTS),
            inflight_requests: Default::default(),
            buffered_hashes: LruCache::new(
                NonZeroUsize::new(MAX_CAPACITY_BUFFERED_HASHES)
                    .expect("buffered cache limit should be non-zero"),
            ),
            unknown_hashes: LruMap::new_unlimited(),
            eth68_meta: LruMap::new_unlimited(),
            filter_valid_hashes: Default::default(),
        }
    }
}

/// Represents possible events from fetching transactions.
#[derive(Debug)]
pub(super) enum FetchEvent {
    /// Triggered when transactions are successfully fetched.
    TransactionsFetched {
        /// The ID of the peer from which transactions were fetched.
        peer_id: PeerId,
        /// The transactions that were fetched, if available.
        transactions: Vec<PooledTransactionsElement>,
    },
    /// Triggered when there is an error in fetching transactions.
    FetchError {
        /// The ID of the peer from which an attempt to fetch transactions resulted in an error.
        peer_id: PeerId,
        /// The specific error that occurred while fetching.
        error: RequestError,
    },
}

/// An inflight request for `PooledTransactions` from a peer
pub(super) struct GetPooledTxRequest {
    peer_id: PeerId,
    /// Transaction hashes that were requested, for cleanup purposes
    requested_hashes: ValidTxHashes,
    response: oneshot::Receiver<RequestResult<PooledTransactions>>,
}

pub(super) struct GetPooledTxResponse {
    peer_id: PeerId,
    /// Transaction hashes that were requested, for cleanup purposes
    requested_hashes: ValidTxHashes,
    result: Result<RequestResult<PooledTransactions>, RecvError>,
}

#[must_use = "futures do nothing unless polled"]
#[pin_project::pin_project]
pub(super) struct GetPooledTxRequestFut {
    #[pin]
    inner: Option<GetPooledTxRequest>,
}

impl GetPooledTxRequestFut {
    #[inline]
    fn new(
        peer_id: PeerId,
        requested_hashes: ValidTxHashes,
        response: oneshot::Receiver<RequestResult<PooledTransactions>>,
    ) -> Self {
        Self { inner: Some(GetPooledTxRequest { peer_id, requested_hashes, response }) }
    }
}

impl Future for GetPooledTxRequestFut {
    type Output = GetPooledTxResponse;

    fn poll(mut self: Pin<&mut Self>, cx: &mut Context<'_>) -> Poll<Self::Output> {
        let mut req = self.as_mut().project().inner.take().expect("polled after completion");
        match req.response.poll_unpin(cx) {
            Poll::Ready(result) => Poll::Ready(GetPooledTxResponse {
                peer_id: req.peer_id,
                requested_hashes: req.requested_hashes,
                result,
            }),
            Poll::Pending => {
                self.project().inner.set(Some(req));
                Poll::Pending
            }
        }
    }
}

#[cfg(test)]
mod test {
    use reth_primitives::B256;

    use crate::transactions::tests::default_cache;

    use super::*;

    #[test]
    fn pack_eth68_request_surplus_hashes() {
        reth_tracing::init_test_tracing();

        let tx_fetcher = &mut TransactionFetcher::default();

        let peer_id = PeerId::new([1; 64]);

        let eth68_hashes = [
            B256::from_slice(&[1; 32]),
            B256::from_slice(&[2; 32]),
            B256::from_slice(&[3; 32]),
            B256::from_slice(&[4; 32]),
            B256::from_slice(&[5; 32]),
            B256::from_slice(&[6; 32]),
        ];
        let eth68_hashes_sizes = [
            SOFT_LIMIT_BYTE_SIZE_POOLED_TRANSACTIONS_RESPONSE_MESSAGE - 4,
            SOFT_LIMIT_BYTE_SIZE_POOLED_TRANSACTIONS_RESPONSE_MESSAGE, // this one will not fit
            2,                                                         // this one will fit
            3,                                                         // but now this one won't
            2,                                                         /* this one will, no more
                                                                        * txns
                                                                        * will
                                                                        * fit
                                                                        * after this */
            1,
        ];

        // load unseen hashes in reverse order so index 0 in seen_eth68_hashes and
        // seen_eth68_hashes_sizes is lru!

        for i in (0..6).rev() {
            tx_fetcher.unknown_hashes.insert(eth68_hashes[i], (0, default_cache()));
            tx_fetcher.eth68_meta.insert(eth68_hashes[i], eth68_hashes_sizes[i]);
        }

        let mut eth68_hashes_to_request = ValidTxHashes::new_eth68(eth68_hashes.clone().to_vec());
        let surplus_eth68_hashes =
            tx_fetcher.pack_hashes_eth68(&mut eth68_hashes_to_request, peer_id);

        assert_eq!(
            surplus_eth68_hashes.into_hashes(),
            vec!(eth68_hashes[1], eth68_hashes[3], eth68_hashes[5])
        );
        assert_eq!(
            eth68_hashes_to_request.into_hashes(),
            vec!(eth68_hashes[0], eth68_hashes[2], eth68_hashes[4])
        );
    }
}<|MERGE_RESOLUTION|>--- conflicted
+++ resolved
@@ -285,11 +285,7 @@
                         "retry limit for `GetPooledTransactions` requests reached for hash, dropping hash"
                     );
 
-<<<<<<< HEAD
-                    max_retried_hashes.push(hash);
-=======
                     max_retried_and_evicted_hashes.push(hash);
->>>>>>> 9d9d7ee3
                     continue
                 }
                 *retries += 1;
