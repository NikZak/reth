//! Loads OP pending block for a RPC response.   

use crate::OpEthApi;
use reth_evm::ConfigureEvm;
use reth_node_api::FullNodeComponents;
use reth_primitives::{
    revm_primitives::BlockEnv, BlockHashOrNumber, BlockNumber, SealedBlockWithSenders, B256,
};
use reth_provider::{
    BlockReader, BlockReaderIdExt, ChainSpecProvider, EvmEnvProvider, ExecutionOutcome,
    StateProviderFactory,
};
use reth_rpc_eth_api::{
    helpers::{LoadPendingBlock, SpawnBlocking},
    FromEthApiError,
};
use reth_rpc_eth_types::{EthApiError, PendingBlock};
use reth_transaction_pool::TransactionPool;

<<<<<<< HEAD
use crate::OpEthApi;

impl<N, Eth> LoadPendingBlock for OpEthApi<N, Eth>
=======
impl<N> LoadPendingBlock for OpEthApi<N>
>>>>>>> ea25df7e
where
    Self: SpawnBlocking,
    N: FullNodeComponents,
{
    #[inline]
    fn provider(
        &self,
    ) -> impl BlockReaderIdExt + EvmEnvProvider + ChainSpecProvider + StateProviderFactory {
        self.inner.provider()
    }

    #[inline]
    fn pool(&self) -> impl TransactionPool {
        self.inner.pool()
    }

    #[inline]
    fn pending_block(&self) -> &tokio::sync::Mutex<Option<PendingBlock>> {
        self.inner.pending_block()
    }

    #[inline]
    fn evm_config(&self) -> &impl ConfigureEvm {
        self.inner.evm_config()
    }

    /// Returns the locally built pending block
    async fn local_pending_block(&self) -> Result<Option<SealedBlockWithSenders>, Self::Error> {
        // See: <https://github.com/ethereum-optimism/op-geth/blob/f2e69450c6eec9c35d56af91389a1c47737206ca/miner/worker.go#L367-L375>
        let latest = self
            .provider()
            .latest_header()
            .map_err(Self::Error::from_eth_err)?
            .ok_or_else(|| EthApiError::UnknownBlockNumber)?;
        let (_, block_hash) = latest.split();
        self.provider()
            .sealed_block_with_senders(BlockHashOrNumber::from(block_hash), Default::default())
            .map_err(Self::Error::from_eth_err)
    }

    fn receipts_root(
        &self,
        _block_env: &BlockEnv,
        execution_outcome: &ExecutionOutcome,
        block_number: BlockNumber,
    ) -> B256 {
        execution_outcome
            .optimism_receipts_root_slow(
                block_number,
                self.provider().chain_spec().as_ref(),
                _block_env.timestamp.to::<u64>(),
            )
            .expect("Block is present")
    }
}<|MERGE_RESOLUTION|>--- conflicted
+++ resolved
@@ -1,6 +1,5 @@
 //! Loads OP pending block for a RPC response.   
 
-use crate::OpEthApi;
 use reth_evm::ConfigureEvm;
 use reth_node_api::FullNodeComponents;
 use reth_primitives::{
@@ -17,13 +16,9 @@
 use reth_rpc_eth_types::{EthApiError, PendingBlock};
 use reth_transaction_pool::TransactionPool;
 
-<<<<<<< HEAD
 use crate::OpEthApi;
 
 impl<N, Eth> LoadPendingBlock for OpEthApi<N, Eth>
-=======
-impl<N> LoadPendingBlock for OpEthApi<N>
->>>>>>> ea25df7e
 where
     Self: SpawnBlocking,
     N: FullNodeComponents,
