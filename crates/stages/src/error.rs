use crate::pipeline::PipelineEvent;
use reth_interfaces::{
    consensus, db::DatabaseError as DbError, executor, p2p::error::DownloadError,
    provider::ProviderError, RethError,
};
use reth_primitives::{BlockNumber, SealedHeader, SnapshotSegment, TxNumber};
use thiserror::Error;
use tokio::sync::mpsc::error::SendError;

/// Represents the specific error type within a block error.
#[derive(Error, Debug)]
pub enum BlockErrorKind {
    /// The block encountered a validation error.
    #[error("validation error: {0}")]
    Validation(#[from] consensus::ConsensusError),
    /// The block encountered an execution error.
    #[error("execution error: {0}")]
    Execution(#[from] executor::BlockExecutionError),
}

/// A stage execution error.
#[derive(Error, Debug)]
pub enum StageError {
    /// The stage encountered an error related to a block.
    #[error("stage encountered an error in block #{number}: {error}", number = block.number)]
    Block {
        /// The block that caused the error.
        block: Box<SealedHeader>,
        /// The specific error type, either consensus or execution error.
        #[source]
        error: BlockErrorKind,
    },
    /// The stage encountered a downloader error where the responses cannot be attached to the
    /// current head.
    #[error(
        "stage encountered inconsistent chain: \
         downloaded header #{header_number} ({header_hash}) is detached from \
         local head #{head_number} ({head_hash}): {error}",
        header_number = header.number,
        header_hash = header.hash(),
        head_number = local_head.number,
        head_hash = local_head.hash(),
    )]
    DetachedHead {
        /// The local head we attempted to attach to.
        local_head: Box<SealedHeader>,
        /// The header we attempted to attach.
        header: Box<SealedHeader>,
        /// The error that occurred when attempting to attach the header.
        #[source]
        error: Box<consensus::ConsensusError>,
    },
    /// The headers stage is missing sync gap.
    #[error("missing sync gap")]
    MissingSyncGap,
    /// The stage encountered a database error.
    #[error("internal database error occurred: {0}")]
    Database(#[from] DbError),
    /// Invalid pruning configuration
    #[error(transparent)]
    PruningConfiguration(#[from] reth_primitives::PruneSegmentError),
    /// Invalid checkpoint passed to the stage
    #[error("invalid stage checkpoint: {0}")]
    StageCheckpoint(u64),
    /// Missing download buffer on stage execution.
    /// Returned if stage execution was called without polling for readiness.
    #[error("missing download buffer")]
    MissingDownloadBuffer,
    /// Download channel closed
    #[error("download channel closed")]
    ChannelClosed,
    /// The stage encountered a database integrity error.
    #[error("database integrity error occurred: {0}")]
    DatabaseIntegrity(#[from] ProviderError),
    /// Invalid download response. Applicable for stages which
    /// rely on external downloaders
    #[error("invalid download response: {0}")]
    Download(#[from] DownloadError),
    /// Database is ahead of snapshot data.
    #[error("missing snapshot data for block number: {number}", number = block.number)]
    MissingSnapshotData {
        /// Starting block with  missing data.
        block: Box<SealedHeader>,
        /// Snapshot segment
        segment: SnapshotSegment,
    },
    /// Unrecoverable inconsistency error related to a transaction number in a static file segment.
    #[error(
        "inconsistent transaction number for {segment}. db: {database}, static_file: {static_file}"
    )]
    InconsistentTxNumber {
        /// Snapshot segment where this error was encountered.
        segment: SnapshotSegment,
        /// Expected database transaction number.
        database: TxNumber,
        /// Expected static file transaction number.
        static_file: TxNumber,
    },
    /// Unrecoverable inconsistency error related to a block number in a static file segment.
    #[error("inconsistent block number for {segment}. db: {database}, static_file: {static_file}")]
    InconsistentBlockNumber {
        /// Snapshot segment where this error was encountered.
        segment: SnapshotSegment,
        /// Expected database block number.
        database: BlockNumber,
        /// Expected static file block number.
        static_file: BlockNumber,
    },
    /// Internal error
    #[error(transparent)]
    Internal(#[from] RethError),
    /// The stage encountered a recoverable error.
    ///
    /// These types of errors are caught by the [Pipeline][crate::Pipeline] and trigger a restart
    /// of the stage.
    #[error(transparent)]
    Recoverable(Box<dyn std::error::Error + Send + Sync>),
    /// The stage encountered a fatal error.
    ///
    /// These types of errors stop the pipeline.
    #[error(transparent)]
    Fatal(Box<dyn std::error::Error + Send + Sync>),
}

impl StageError {
    /// If the error is fatal the pipeline will stop.
    pub fn is_fatal(&self) -> bool {
        matches!(
            self,
            StageError::Database(_) |
                StageError::Download(_) |
                StageError::DatabaseIntegrity(_) |
                StageError::StageCheckpoint(_) |
                StageError::MissingDownloadBuffer |
                StageError::MissingSyncGap |
                StageError::ChannelClosed |
                StageError::InconsistentBlockNumber { .. } |
                StageError::InconsistentTxNumber { .. } |
<<<<<<< HEAD
=======
                StageError::Internal(_) |
>>>>>>> 64ddcc58
                StageError::Fatal(_)
        )
    }
}

impl From<std::io::Error> for StageError {
    fn from(source: std::io::Error) -> Self {
        StageError::Fatal(Box::new(source))
    }
}

/// A pipeline execution error.
#[derive(Error, Debug)]
pub enum PipelineError {
    /// The pipeline encountered an irrecoverable error in one of the stages.
    #[error(transparent)]
    Stage(#[from] StageError),
    /// The pipeline encountered a database error.
    #[error(transparent)]
    Database(#[from] DbError),
    /// Provider error.
    #[error(transparent)]
    Provider(#[from] ProviderError),
    /// The pipeline encountered an error while trying to send an event.
    #[error("pipeline encountered an error while trying to send an event")]
    Channel(#[from] Box<SendError<PipelineEvent>>),
    /// The stage encountered an internal error.
    #[error(transparent)]
    Internal(Box<dyn std::error::Error + Send + Sync>),
}<|MERGE_RESOLUTION|>--- conflicted
+++ resolved
@@ -136,10 +136,7 @@
                 StageError::ChannelClosed |
                 StageError::InconsistentBlockNumber { .. } |
                 StageError::InconsistentTxNumber { .. } |
-<<<<<<< HEAD
-=======
                 StageError::Internal(_) |
->>>>>>> 64ddcc58
                 StageError::Fatal(_)
         )
     }
