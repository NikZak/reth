--- conflicted
+++ resolved
@@ -1985,12 +1985,8 @@
     fn append_blocks_with_bundle_state(
         &self,
         blocks: Vec<SealedBlockWithSenders>,
-<<<<<<< HEAD
         state: BundleStateWithReceipts,
-=======
-        state: PostState,
         prune_modes: Option<&PruneModes>,
->>>>>>> 297e8870
     ) -> Result<()> {
         if blocks.is_empty() {
             return Ok(())
