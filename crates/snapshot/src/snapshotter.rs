//! Support for snapshotting.

use crate::{segments, segments::Segment, SnapshotterEvent};
use rayon::prelude::*;
use reth_db::database::Database;
use reth_interfaces::RethResult;
use reth_primitives::{snapshot::HighestSnapshots, BlockNumber, PruneModes};
use reth_provider::{
    providers::{SnapshotProvider, SnapshotWriter},
    ProviderFactory,
};
use reth_tokio_util::EventListeners;
use std::{ops::RangeInclusive, sync::Arc, time::Instant};
use tokio_stream::wrappers::UnboundedReceiverStream;
use tracing::{debug, trace};

/// Result of [Snapshotter::run] execution.
pub type SnapshotterResult = RethResult<SnapshotTargets>;

/// The snapshotter type itself with the result of [Snapshotter::run]
pub type SnapshotterWithResult<DB> = (Snapshotter<DB>, SnapshotterResult);

/// Snapshotting routine. See [Snapshotter::run] for more detailed description.
#[derive(Debug, Clone)]
pub struct Snapshotter<DB> {
    /// Provider factory
    provider_factory: ProviderFactory<DB>,
    /// Snapshot provider
    snapshot_provider: Arc<SnapshotProvider>,
    /// Pruning configuration for every part of the data that can be pruned. Set by user, and
    /// needed in [Snapshotter] to prevent snapshotting the prunable data.
    /// See [Snapshotter::get_snapshot_targets].
    prune_modes: PruneModes,
    listeners: EventListeners<SnapshotterEvent>,
}

/// Snapshot targets, per data part, measured in [`BlockNumber`].
#[derive(Debug, Clone, Eq, PartialEq)]
pub struct SnapshotTargets {
    headers: Option<RangeInclusive<BlockNumber>>,
    receipts: Option<RangeInclusive<BlockNumber>>,
    transactions: Option<RangeInclusive<BlockNumber>>,
}

impl SnapshotTargets {
    /// Returns `true` if any of the targets are [Some].
    pub fn any(&self) -> bool {
        self.headers.is_some() || self.receipts.is_some() || self.transactions.is_some()
    }

    // Returns `true` if all targets are either [`None`] or has beginning of the range equal to the
    // highest snapshot.
    fn is_contiguous_to_highest_snapshots(&self, snapshots: HighestSnapshots) -> bool {
        [
            (self.headers.as_ref(), snapshots.headers),
            (self.receipts.as_ref(), snapshots.receipts),
            (self.transactions.as_ref(), snapshots.transactions),
        ]
        .iter()
        .all(|(target_block_range, highest_snapshotted_block)| {
            target_block_range.map_or(true, |target_block_range| {
                *target_block_range.start() ==
                    highest_snapshotted_block
                        .map_or(0, |highest_snapshotted_block| highest_snapshotted_block + 1)
            })
        })
    }
}

impl<DB: Database> Snapshotter<DB> {
    /// Creates a new [Snapshotter].
    pub fn new(
        provider_factory: ProviderFactory<DB>,
        snapshot_provider: Arc<SnapshotProvider>,
        prune_modes: PruneModes,
    ) -> Self {
        Self { provider_factory, snapshot_provider, prune_modes, listeners: Default::default() }
    }

    /// Listen for events on the snapshotter.
    pub fn events(&mut self) -> UnboundedReceiverStream<SnapshotterEvent> {
        self.listeners.new_listener()
    }

    /// Run the snapshotter.
    ///
    /// For each [Some] target in [SnapshotTargets], initializes a corresponding [Segment] and runs
    /// it with the provided block range using [SnapshotProvider] and a read-only database
    /// transaction from [ProviderFactory]. All segments are run in parallel.
    ///
    /// NOTE: it doesn't delete the data from database, and the actual deleting (aka pruning) logic
    /// lives in the `prune` crate.
    pub fn run(&mut self, targets: SnapshotTargets) -> SnapshotterResult {
        debug_assert!(targets
            .is_contiguous_to_highest_snapshots(self.snapshot_provider.get_highest_snapshots()));

        debug!(target: "snapshot", ?targets, "Snapshotter started");
        let start = Instant::now();

        let mut segments = Vec::<(Box<dyn Segment<DB>>, RangeInclusive<BlockNumber>)>::new();

        if let Some(block_range) = targets.transactions.clone() {
            segments.push((Box::new(segments::Transactions), block_range));
<<<<<<< HEAD
        }
        if let Some(block_range) = targets.headers.clone() {
            segments.push((Box::new(segments::Headers), block_range));
        }
        if let Some(block_range) = targets.receipts.clone() {
            segments.push((Box::new(segments::Receipts), block_range));
        }

        segments.par_iter().try_for_each(|(segment, block_range)| -> RethResult<()> {
            debug!(target: "snapshot", segment = %segment.segment(), ?block_range, "Snapshotting segment");
            let start = Instant::now();

=======
        }
        if let Some(block_range) = targets.headers.clone() {
            segments.push((Box::new(segments::Headers), block_range));
        }
        if let Some(block_range) = targets.receipts.clone() {
            segments.push((Box::new(segments::Receipts), block_range));
        }

        segments.par_iter().try_for_each(|(segment, block_range)| -> RethResult<()> {
            debug!(target: "snapshot", segment = %segment.segment(), ?block_range, "Snapshotting segment");
            let start = Instant::now();

>>>>>>> 64ddcc58
            // Create a new database transaction on every segment to prevent long-lived read-only
            // transactions
            let provider = self.provider_factory.provider()?.disable_long_read_transaction_safety();
            segment.snapshot(provider, self.snapshot_provider.clone(), block_range.clone())?;

            let elapsed = start.elapsed(); // TODO(alexey): track in metrics
            debug!(target: "snapshot", segment = %segment.segment(), ?block_range, ?elapsed, "Finished snapshotting segment");

            Ok(())
        })?;

        self.snapshot_provider.commit()?;
        for (segment, block_range) in segments {
            self.snapshot_provider.update_index(segment.segment(), Some(*block_range.end()))?;
        }

        let elapsed = start.elapsed(); // TODO(alexey): track in metrics
        debug!(target: "snapshot", ?targets, ?elapsed, "Snapshotter finished");

        self.listeners.notify(SnapshotterEvent::Finished { targets: targets.clone(), elapsed });

        Ok(targets)
    }

<<<<<<< HEAD
    /// Returns a snapshot targets at the provided finalized block number.
=======
    /// Returns a snapshot targets at the provided finalized block numbers per segment.
>>>>>>> 64ddcc58
    /// The target is determined by the check against highest snapshots using
    /// [SnapshotProvider::get_highest_snapshots].
    pub fn get_snapshot_targets(
        &self,
        finalized_block_numbers: HighestSnapshots,
    ) -> RethResult<SnapshotTargets> {
        let highest_snapshots = self.snapshot_provider.get_highest_snapshots();

        let targets = SnapshotTargets {
<<<<<<< HEAD
            headers: self.get_snapshot_target(highest_snapshots.headers, finalized_block_number),
=======
            headers: finalized_block_numbers.headers.and_then(|finalized_block_number| {
                self.get_snapshot_target(highest_snapshots.headers, finalized_block_number)
            }),
>>>>>>> 64ddcc58
            // Snapshot receipts only if they're not pruned according to the user configuration
            receipts: if self.prune_modes.receipts.is_none() &&
                self.prune_modes.receipts_log_filter.is_empty()
            {
<<<<<<< HEAD
                self.get_snapshot_target(highest_snapshots.receipts, finalized_block_number)
            } else {
                None
            },
            transactions: self
                .get_snapshot_target(highest_snapshots.transactions, finalized_block_number),
=======
                finalized_block_numbers.receipts.and_then(|finalized_block_number| {
                    self.get_snapshot_target(highest_snapshots.receipts, finalized_block_number)
                })
            } else {
                None
            },
            transactions: finalized_block_numbers.transactions.and_then(|finalized_block_number| {
                self.get_snapshot_target(highest_snapshots.transactions, finalized_block_number)
            }),
>>>>>>> 64ddcc58
        };

        trace!(
            target: "snapshot",
<<<<<<< HEAD
            %finalized_block_number,
=======
            ?finalized_block_numbers,
>>>>>>> 64ddcc58
            ?highest_snapshots,
            ?targets,
            any = %targets.any(),
            "Snapshot targets"
        );

        Ok(targets)
    }

    fn get_snapshot_target(
        &self,
        highest_snapshot: Option<BlockNumber>,
        finalized_block_number: BlockNumber,
    ) -> Option<RangeInclusive<BlockNumber>> {
        let range = highest_snapshot.map_or(0, |block| block + 1)..=finalized_block_number;
        (!range.is_empty()).then_some(range)
    }
}

#[cfg(test)]
mod tests {
    use crate::{snapshotter::SnapshotTargets, Snapshotter};
    use assert_matches::assert_matches;
    use reth_db::{database::Database, transaction::DbTx};
    use reth_interfaces::{
        provider::ProviderError,
        test_utils::{
            generators,
            generators::{random_block_range, random_receipt},
        },
        RethError,
    };
    use reth_primitives::{snapshot::HighestSnapshots, PruneModes, SnapshotSegment, B256, U256};
    use reth_provider::providers::SnapshotWriter;
    use reth_stages::test_utils::TestStageDB;

    #[test]
    fn run() {
        let mut rng = generators::rng();

        let db = TestStageDB::default();

        let blocks = random_block_range(&mut rng, 0..=3, B256::ZERO, 2..3);
        db.insert_blocks(blocks.iter(), None).expect("insert blocks");
        // Unwind headers from snapshots and manually insert them into the database, so we're able
        // to check that snapshotter works
        db.factory
            .snapshot_provider()
            .latest_writer(SnapshotSegment::Headers)
            .expect("get snapshot writer for headers")
            .prune_headers(blocks.len() as u64)
            .expect("prune headers");
        let tx = db.factory.db_ref().tx_mut().expect("init tx");
        blocks.iter().for_each(|block| {
            TestStageDB::insert_header(None, &tx, &block.header, U256::ZERO)
                .expect("insert block header");
        });
        tx.commit().expect("commit tx");
<<<<<<< HEAD

        let mut receipts = Vec::new();
        for block in &blocks {
            for transaction in &block.body {
                receipts
                    .push((receipts.len() as u64, random_receipt(&mut rng, transaction, Some(0))));
            }
        }
        db.insert_receipts(receipts).expect("insert receipts");

=======

        let mut receipts = Vec::new();
        for block in &blocks {
            for transaction in &block.body {
                receipts
                    .push((receipts.len() as u64, random_receipt(&mut rng, transaction, Some(0))));
            }
        }
        db.insert_receipts(receipts).expect("insert receipts");

>>>>>>> 64ddcc58
        let provider_factory = db.factory;
        let snapshot_provider = provider_factory.snapshot_provider();

        let mut snapshotter =
            Snapshotter::new(provider_factory, snapshot_provider.clone(), PruneModes::default());

<<<<<<< HEAD
        let targets = snapshotter.get_snapshot_targets(1).expect("get snapshot targets");
=======
        let targets = snapshotter
            .get_snapshot_targets(HighestSnapshots {
                headers: Some(1),
                receipts: Some(1),
                transactions: Some(1),
            })
            .expect("get snapshot targets");
>>>>>>> 64ddcc58
        assert_eq!(
            targets,
            SnapshotTargets {
                headers: Some(0..=1),
                receipts: Some(0..=1),
                transactions: Some(0..=1)
            }
        );
        assert_matches!(snapshotter.run(targets), Ok(_));
        assert_eq!(
            snapshot_provider.get_highest_snapshots(),
            HighestSnapshots { headers: Some(1), receipts: Some(1), transactions: Some(1) }
        );

<<<<<<< HEAD
        let targets = snapshotter.get_snapshot_targets(3).expect("get snapshot targets");
=======
        let targets = snapshotter
            .get_snapshot_targets(HighestSnapshots {
                headers: Some(3),
                receipts: Some(3),
                transactions: Some(3),
            })
            .expect("get snapshot targets");
>>>>>>> 64ddcc58
        assert_eq!(
            targets,
            SnapshotTargets {
                headers: Some(2..=3),
                receipts: Some(2..=3),
                transactions: Some(2..=3)
            }
        );
        assert_matches!(snapshotter.run(targets), Ok(_));
        assert_eq!(
            snapshot_provider.get_highest_snapshots(),
            HighestSnapshots { headers: Some(3), receipts: Some(3), transactions: Some(3) }
        );

<<<<<<< HEAD
        let targets = snapshotter.get_snapshot_targets(4).expect("get snapshot targets");
=======
        let targets = snapshotter
            .get_snapshot_targets(HighestSnapshots {
                headers: Some(4),
                receipts: Some(4),
                transactions: Some(4),
            })
            .expect("get snapshot targets");
>>>>>>> 64ddcc58
        assert_eq!(
            targets,
            SnapshotTargets {
                headers: Some(4..=4),
                receipts: Some(4..=4),
                transactions: Some(4..=4)
            }
        );
        assert_matches!(
            snapshotter.run(targets),
            Err(RethError::Provider(ProviderError::BlockBodyIndicesNotFound(4)))
        );
        assert_eq!(
            snapshot_provider.get_highest_snapshots(),
            HighestSnapshots { headers: Some(3), receipts: Some(3), transactions: Some(3) }
        );
    }
}<|MERGE_RESOLUTION|>--- conflicted
+++ resolved
@@ -101,7 +101,6 @@
 
         if let Some(block_range) = targets.transactions.clone() {
             segments.push((Box::new(segments::Transactions), block_range));
-<<<<<<< HEAD
         }
         if let Some(block_range) = targets.headers.clone() {
             segments.push((Box::new(segments::Headers), block_range));
@@ -114,20 +113,6 @@
             debug!(target: "snapshot", segment = %segment.segment(), ?block_range, "Snapshotting segment");
             let start = Instant::now();
 
-=======
-        }
-        if let Some(block_range) = targets.headers.clone() {
-            segments.push((Box::new(segments::Headers), block_range));
-        }
-        if let Some(block_range) = targets.receipts.clone() {
-            segments.push((Box::new(segments::Receipts), block_range));
-        }
-
-        segments.par_iter().try_for_each(|(segment, block_range)| -> RethResult<()> {
-            debug!(target: "snapshot", segment = %segment.segment(), ?block_range, "Snapshotting segment");
-            let start = Instant::now();
-
->>>>>>> 64ddcc58
             // Create a new database transaction on every segment to prevent long-lived read-only
             // transactions
             let provider = self.provider_factory.provider()?.disable_long_read_transaction_safety();
@@ -152,11 +137,7 @@
         Ok(targets)
     }
 
-<<<<<<< HEAD
-    /// Returns a snapshot targets at the provided finalized block number.
-=======
     /// Returns a snapshot targets at the provided finalized block numbers per segment.
->>>>>>> 64ddcc58
     /// The target is determined by the check against highest snapshots using
     /// [SnapshotProvider::get_highest_snapshots].
     pub fn get_snapshot_targets(
@@ -166,25 +147,13 @@
         let highest_snapshots = self.snapshot_provider.get_highest_snapshots();
 
         let targets = SnapshotTargets {
-<<<<<<< HEAD
-            headers: self.get_snapshot_target(highest_snapshots.headers, finalized_block_number),
-=======
             headers: finalized_block_numbers.headers.and_then(|finalized_block_number| {
                 self.get_snapshot_target(highest_snapshots.headers, finalized_block_number)
             }),
->>>>>>> 64ddcc58
             // Snapshot receipts only if they're not pruned according to the user configuration
             receipts: if self.prune_modes.receipts.is_none() &&
                 self.prune_modes.receipts_log_filter.is_empty()
             {
-<<<<<<< HEAD
-                self.get_snapshot_target(highest_snapshots.receipts, finalized_block_number)
-            } else {
-                None
-            },
-            transactions: self
-                .get_snapshot_target(highest_snapshots.transactions, finalized_block_number),
-=======
                 finalized_block_numbers.receipts.and_then(|finalized_block_number| {
                     self.get_snapshot_target(highest_snapshots.receipts, finalized_block_number)
                 })
@@ -194,16 +163,11 @@
             transactions: finalized_block_numbers.transactions.and_then(|finalized_block_number| {
                 self.get_snapshot_target(highest_snapshots.transactions, finalized_block_number)
             }),
->>>>>>> 64ddcc58
         };
 
         trace!(
             target: "snapshot",
-<<<<<<< HEAD
-            %finalized_block_number,
-=======
             ?finalized_block_numbers,
->>>>>>> 64ddcc58
             ?highest_snapshots,
             ?targets,
             any = %targets.any(),
@@ -262,7 +226,6 @@
                 .expect("insert block header");
         });
         tx.commit().expect("commit tx");
-<<<<<<< HEAD
 
         let mut receipts = Vec::new();
         for block in &blocks {
@@ -273,27 +236,12 @@
         }
         db.insert_receipts(receipts).expect("insert receipts");
 
-=======
-
-        let mut receipts = Vec::new();
-        for block in &blocks {
-            for transaction in &block.body {
-                receipts
-                    .push((receipts.len() as u64, random_receipt(&mut rng, transaction, Some(0))));
-            }
-        }
-        db.insert_receipts(receipts).expect("insert receipts");
-
->>>>>>> 64ddcc58
         let provider_factory = db.factory;
         let snapshot_provider = provider_factory.snapshot_provider();
 
         let mut snapshotter =
             Snapshotter::new(provider_factory, snapshot_provider.clone(), PruneModes::default());
 
-<<<<<<< HEAD
-        let targets = snapshotter.get_snapshot_targets(1).expect("get snapshot targets");
-=======
         let targets = snapshotter
             .get_snapshot_targets(HighestSnapshots {
                 headers: Some(1),
@@ -301,7 +249,6 @@
                 transactions: Some(1),
             })
             .expect("get snapshot targets");
->>>>>>> 64ddcc58
         assert_eq!(
             targets,
             SnapshotTargets {
@@ -316,9 +263,6 @@
             HighestSnapshots { headers: Some(1), receipts: Some(1), transactions: Some(1) }
         );
 
-<<<<<<< HEAD
-        let targets = snapshotter.get_snapshot_targets(3).expect("get snapshot targets");
-=======
         let targets = snapshotter
             .get_snapshot_targets(HighestSnapshots {
                 headers: Some(3),
@@ -326,7 +270,6 @@
                 transactions: Some(3),
             })
             .expect("get snapshot targets");
->>>>>>> 64ddcc58
         assert_eq!(
             targets,
             SnapshotTargets {
@@ -341,9 +284,6 @@
             HighestSnapshots { headers: Some(3), receipts: Some(3), transactions: Some(3) }
         );
 
-<<<<<<< HEAD
-        let targets = snapshotter.get_snapshot_targets(4).expect("get snapshot targets");
-=======
         let targets = snapshotter
             .get_snapshot_targets(HighestSnapshots {
                 headers: Some(4),
@@ -351,7 +291,6 @@
                 transactions: Some(4),
             })
             .expect("get snapshot targets");
->>>>>>> 64ddcc58
         assert_eq!(
             targets,
             SnapshotTargets {
