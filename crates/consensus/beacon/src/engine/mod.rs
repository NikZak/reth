--- conflicted
+++ resolved
@@ -2408,15 +2408,11 @@
 
     mod new_payload {
         use super::*;
-<<<<<<< HEAD
         use reth_db::test_utils::create_test_snapshots_dir;
         use reth_interfaces::test_utils::{generators, generators::random_block};
-=======
-        use reth_interfaces::test_utils::generators::random_block;
->>>>>>> 6dc30b42
         use reth_primitives::{
             genesis::{Genesis, GenesisAllocator},
-            Hardfork,
+            Hardfork, U256,
         };
         use reth_provider::test_utils::blocks::BlockChainTestData;
 
