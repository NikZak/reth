--- conflicted
+++ resolved
@@ -20,7 +20,6 @@
 # Ethereum
 revm-primitives.workspace = true
 revm-interpreter.workspace = true
-
 revm-precompile = { version = "7.0.0", features = ["std"], default-features = false }
 
 # Alloy
@@ -31,23 +30,11 @@
 # misc
 serde_json.workspace = true
 
-# Alloy
-alloy-consensus.workspace = true
-alloy-eips.workspace = true
-alloy-sol-types.workspace = true
-
 [dev-dependencies]
-<<<<<<< HEAD
-reth-interfaces = { workspace = true, features = ["test-utils"] }
-reth-revm = { workspace = true, features = ["test-utils"] }
-secp256k1.workspace = true
-alloy-eips.workspace = true
-
-[features]
-optimism = []
-=======
 reth-testing-utils.workspace = true
 reth-revm = { workspace = true, features = ["test-utils"] }
 secp256k1.workspace = true
 serde_json.workspace = true
->>>>>>> d2187093
+
+[features]
+optimism = []