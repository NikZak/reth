--- conflicted
+++ resolved
@@ -3,14 +3,7 @@
 use jsonrpsee::core::RpcResult;
 use reth_primitives::{Address, BlockId, BlockNumberOrTag, TxHash, B256};
 use reth_rpc_api::{EthApiServer, OtterscanServer};
-<<<<<<< HEAD
-use reth_rpc_eth_api::{
-    result::internal_rpc_err,
-    servers::{LoadBlock, LoadTransaction, TraceExt},
-};
-=======
 use reth_rpc_eth_api::{result::internal_rpc_err, servers::TraceExt};
->>>>>>> 0f1afac4
 use reth_rpc_types::{
     trace::otterscan::{
         BlockDetails, ContractCreator, InternalOperation, OperationType, OtsBlockTransactions,
@@ -39,11 +32,7 @@
 #[async_trait]
 impl<Eth> OtterscanServer for OtterscanApi<Eth>
 where
-<<<<<<< HEAD
-    Eth: EthApiServer + LoadBlock + LoadTransaction + TraceExt + 'static,
-=======
     Eth: EthApiServer + TraceExt + 'static,
->>>>>>> 0f1afac4
 {
     /// Handler for `ots_hasCode`
     async fn has_code(&self, address: Address, block_number: Option<BlockId>) -> RpcResult<bool> {
