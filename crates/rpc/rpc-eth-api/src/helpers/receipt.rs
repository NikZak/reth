--- conflicted
+++ resolved
@@ -30,11 +30,7 @@
                 .cache()
                 .get_receipts(meta.block_hash)
                 .await
-<<<<<<< HEAD
-                .map_err(Self::Error::from_err)?
-=======
                 .map_err(Self::Error::from_eth_err)?
->>>>>>> 0a4b717d
             {
                 Some(recpts) => recpts,
                 None => return Err(EthApiError::UnknownBlockNumber.into()),
