--- conflicted
+++ resolved
@@ -3,14 +3,11 @@
 
 use alloy_dyn_abi::TypedData;
 use jsonrpsee::{core::RpcResult, proc_macros::rpc};
-<<<<<<< HEAD
 use reth_primitives::{
-    revm_primitives::EVMError, Address, BlockId, BlockNumberOrTag, Bytes, B256, B64, U256, U64,
+    revm_primitives::EVMError, Account, Address, BlockId, BlockNumberOrTag, Bytes, B256, B64, U256,
+    U64,
 };
 use reth_rpc_eth_types::EthApiError;
-=======
-use reth_primitives::{Account, Address, BlockId, BlockNumberOrTag, Bytes, B256, B64, U256, U64};
->>>>>>> 21219652
 use reth_rpc_server_types::{result::internal_rpc_err, ToRpcResult};
 use reth_rpc_types::{
     serde_helpers::JsonStorageKey,
