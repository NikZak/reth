--- conflicted
+++ resolved
@@ -177,7 +177,6 @@
       --max-inbound-peers <MAX_INBOUND_PEERS>
           Maximum number of inbound requests. default: 30
 
-<<<<<<< HEAD
       --max-tx-reqs <COUNT>
           Max concurrent `GetPooledTransactions` requests.
 
@@ -187,14 +186,13 @@
           Max concurrent `GetPooledTransactions` requests per peer.
 
           [default: 1]
-=======
+
       --max-seen-tx-history <MAX_SEEN_TX_HISTORY>
           Max number of seen transactions to remember per peer.
 
           Default is 320 transaction hashes.
 
           [default: 320]
->>>>>>> 8c02acad
 
       --pooled-tx-response-soft-limit <BYTES>
           Experimental, for usage in research. Sets the max accumulated byte size of transactions
